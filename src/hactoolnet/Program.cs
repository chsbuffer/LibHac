--- conflicted
+++ resolved
@@ -174,11 +174,7 @@
                 consoleKeyFile = homeConsoleKeyFile;
             }
 
-<<<<<<< HEAD
-            ctx.Keyset = ExternalKeyReader.ReadKeyFile(keyFile, titleKeyFile, consoleKeyFile, ctx.Logger);
-=======
-            ctx.Keyset = ExternalKeys.ReadKeyFile(keyFile, titleKeyFile, consoleKeyFile, ctx.Logger, ctx.Options.UseDevKeys);
->>>>>>> a68d8c16
+            ctx.Keyset = ExternalKeyReader.ReadKeyFile(keyFile, titleKeyFile, consoleKeyFile, ctx.Logger, ctx.Options.UseDevKeys);
             if (ctx.Options.SdSeed != null)
             {
                 ctx.Keyset.SetSdSeed(ctx.Options.SdSeed.ToBytes());
